import React, {
  Fragment,
  createContext,
  useContext,
  useEffect,
  useMemo,
  useRef,
  useState,

  // Types
  ElementType,
  MutableRefObject,
  Ref,
} from 'react'
import { Props, ReactTag } from '../../types'
import {
  Features,
  forwardRefWithAs,
  PropsForFeatures,
  render,
  RenderStrategy,
} from '../../utils/render'
import { OpenClosedProvider, State, useOpenClosed } from '../../internal/open-closed'
import { match } from '../../utils/match'
import { useId } from '../../hooks/use-id'
import { useIsoMorphicEffect } from '../../hooks/use-iso-morphic-effect'
import { useLatestValue } from '../../hooks/use-latest-value'
import { useServerHandoffComplete } from '../../hooks/use-server-handoff-complete'
import { useSyncRefs } from '../../hooks/use-sync-refs'
import { useTransition } from '../../hooks/use-transition'
import { useEvent } from '../../hooks/use-event'
import { useTransitionMachine, TransitionMachine } from './utils/use-transition-machine'

type TransitionDirection = 'enter' | 'leave' | 'idle'

// ---

type ID = ReturnType<typeof useId>

function splitClasses(classes: string = '') {
  return classes.split(' ').filter((className) => className.trim().length > 1)
}

interface TransitionContextValues {
  show: boolean
  appear: boolean
  initial: boolean
}
let TransitionContext = createContext<TransitionContextValues | null>(null)
TransitionContext.displayName = 'TransitionContext'

enum TreeStates {
  Visible = 'visible',
  Hidden = 'hidden',
}

export interface TransitionClasses {
  enter?: string
  enterFrom?: string
  enterTo?: string
  entered?: string
  leave?: string
  leaveFrom?: string
  leaveTo?: string
}

export interface TransitionEvents {
  beforeEnter?: () => void
  afterEnter?: () => void
  beforeLeave?: () => void
  afterLeave?: () => void
}

type TransitionChildProps<TTag extends ReactTag> = Props<TTag, TransitionChildRenderPropArg> &
  PropsForFeatures<typeof TransitionChildRenderFeatures> &
  TransitionClasses &
  TransitionEvents & { appear?: boolean }

function useTransitionContext() {
  let context = useContext(TransitionContext)

  if (context === null) {
    throw new Error(
      'A <Transition.Child /> is used but it is missing a parent <Transition /> or <Transition.Root />.'
    )
  }

  return context
}

function useParentNesting() {
  let context = useContext(NestingContext)

  if (context === null) {
    throw new Error(
      'A <Transition.Child /> is used but it is missing a parent <Transition /> or <Transition.Root />.'
    )
  }

  return context
}

interface NestingContextValues {
  children: MutableRefObject<
    { id: ID; state: TreeStates; nesting: MutableRefObject<NestingContextValues> }[]
  >
  register: (id: ID, nesting: MutableRefObject<NestingContextValues>) => () => void
  unregister: (id: ID, strategy?: RenderStrategy) => void

  machine: TransitionMachine

  prepare(before: () => void, after: () => void): void
  reset(): void
  start(direction: TransitionDirection): void
  stop(direction: TransitionDirection): void
  cancel(direction: TransitionDirection): void
}

let NestingContext = createContext<MutableRefObject<NestingContextValues> | null>(null)
NestingContext.displayName = 'NestingContext'

function hasChildren(
  bag: NestingContextValues['children'] | { children: NestingContextValues['children'] }
): boolean {
  if ('children' in bag) return hasChildren(bag.children)
  return bag.current.filter(({ state }) => state === TreeStates.Visible).length > 0
}

function useNesting(
  root = false,
  parent?: MutableRefObject<NestingContextValues>,
  id?: string
): MutableRefObject<NestingContextValues> {
  type TransitionAction = () => void

  let transitionableChildren = useRef<NestingContextValues['children']['current']>([])

  let onStartCallback = useRef<TransitionAction>()
  let onStopCallback = useRef<TransitionAction>()

  // The state machine for the current transition
  let machine = useTransitionMachine(id ?? 'unnamed', () => ({
    onStart: () => {
      onStartCallback.current?.()
    },

    onStop: () => {
      onStopCallback.current?.()

      if (root) {
        machine.send('reset')
      }
    },
  }))

  // Link the current transition to its parent
  useIsoMorphicEffect(() => {
    parent?.current?.machine?.add(machine)

    return () => {
      parent?.current?.machine?.remove(machine)
    }
  }, [parent])

  let unregister = useEvent((childId: ID, strategy = RenderStrategy.Hidden) => {
    let idx = transitionableChildren.current.findIndex(({ id }) => id === childId)
    if (idx === -1) return

    match(strategy, {
      [RenderStrategy.Unmount]() {
        transitionableChildren.current.splice(idx, 1)
      },
      [RenderStrategy.Hidden]() {
        transitionableChildren.current[idx].state = TreeStates.Hidden
      },
    })
  })

  let register = useEvent((childId: ID, nesting: MutableRefObject<NestingContextValues>) => {
    let child = transitionableChildren.current.find(({ id }) => id === childId)
    if (!child) {
      transitionableChildren.current.push({
        id: childId,
        state: TreeStates.Visible,
        nesting,
      })
    } else if (child.state !== TreeStates.Visible) {
      child.nesting = nesting
      child.state = TreeStates.Visible
    }

    return () => unregister(childId, RenderStrategy.Unmount)
  })

  let reset = useEvent(() => machine.send('reset'))

  let prepare = useEvent((before: TransitionAction, after: TransitionAction) => {
    onStartCallback.current = before
    onStopCallback.current = after
  })

  let start = useEvent((direction: TransitionDirection) => {
    match(direction, {
      enter: () => machine.send('enter'),
      leave: () => machine.send('leave'),
      idle: () => {},
    })

    machine.send('start')
  })

  let stop = useEvent((_: TransitionDirection) => {
    machine.send('stop')
  })

  let cancel = useEvent((_: TransitionDirection) => {
    machine.send('cancel')
  })

  return useLatestValue({
    children: transitionableChildren,
    register,
    unregister,
    machine,
    reset,
    prepare,
    start,
    stop,
    cancel,
  })
}

function noop() {}
let eventNames = ['beforeEnter', 'afterEnter', 'beforeLeave', 'afterLeave'] as const
function ensureEventHooksExist(events: TransitionEvents) {
  let result = {} as Record<keyof typeof events, () => void>
  for (let name of eventNames) {
    result[name] = events[name] ?? noop
  }
  return result
}

function useEvents(events: TransitionEvents) {
  let eventsRef = useRef(ensureEventHooksExist(events))

  useEffect(() => {
    eventsRef.current = ensureEventHooksExist(events)
  }, [events])

  return eventsRef
}

// ---

let DEFAULT_TRANSITION_CHILD_TAG = 'div' as const
type TransitionChildRenderPropArg = MutableRefObject<HTMLDivElement>
let TransitionChildRenderFeatures = Features.RenderStrategy

let TransitionChild = forwardRefWithAs(function TransitionChild<
  TTag extends ElementType = typeof DEFAULT_TRANSITION_CHILD_TAG
>(props: TransitionChildProps<TTag>, ref: Ref<HTMLElement>) {
  let {
    // Event "handlers"
    beforeEnter,
    afterEnter,
    beforeLeave,
    afterLeave,

    // Class names
    enter,
    enterFrom,
    enterTo,
    entered,
    leave,
    leaveFrom,
    leaveTo,

    // @ts-expect-error
    ...rest
  } = props as typeof props
  let container = useRef<HTMLElement | null>(null)
  let transitionRef = useSyncRefs(container, ref)
  let strategy = rest.unmount ? RenderStrategy.Unmount : RenderStrategy.Hidden

  let { show, appear, initial } = useTransitionContext()

<<<<<<< HEAD
  let parentNesting = useParentNesting()
  let nesting = useNesting(false, parentNesting, props['data-debug'])
=======
  let [state, setState] = useState(show ? TreeStates.Visible : TreeStates.Hidden)

  let { register, unregister } = useParentNesting()
>>>>>>> 486ac807
  let prevShow = useRef<boolean | null>(null)

  let id = useId()

  useIsoMorphicEffect(() => {
    if (!id) return
    return parentNesting.current.register(id, nesting)
  }, [parentNesting, id, nesting])

  useEffect(() => {
    // If we are in another mode than the Hidden mode then ignore
    if (strategy !== RenderStrategy.Hidden) return
    if (!id) return

    // Make sure that we are visible
    if (show && state !== TreeStates.Visible) {
      setState(TreeStates.Visible)
      return
    }

    match(state, {
      [TreeStates.Hidden]: () => parentNesting.current.unregister(id),
      [TreeStates.Visible]: () => parentNesting.current.register(id, nesting),
    })
  }, [state, id, parentNesting, show, strategy, nesting])

  let classes = useLatestValue({
    enter: splitClasses(enter),
    enterFrom: splitClasses(enterFrom),
    enterTo: splitClasses(enterTo),
    entered: splitClasses(entered),
    leave: splitClasses(leave),
    leaveFrom: splitClasses(leaveFrom),
    leaveTo: splitClasses(leaveTo),
  })
  let events = useEvents({ beforeEnter, afterEnter, beforeLeave, afterLeave })

  let ready = useServerHandoffComplete()

  useEffect(() => {
    if (ready && state === TreeStates.Visible && container.current === null) {
      throw new Error('Did you forget to passthrough the `ref` to the actual DOM node?')
    }
  }, [container, state, ready])

  // Skipping initial transition
  let skip = initial && !appear

  let transitionDirection = (() => {
    if (!ready) return 'idle'
    if (skip) return 'idle'
    if (prevShow.current === show) return 'idle'
    return show ? 'enter' : 'leave'
  })() as TransitionDirection

  let beforeEvent = useEvent((direction: TransitionDirection) => {
    return match(direction, {
      enter: () => events.current.beforeEnter(),
      leave: () => events.current.beforeLeave(),
      idle: () => {},
    })
  })

  let afterEvent = useEvent((direction: TransitionDirection) => {
    return match(direction, {
      enter: () => events.current.afterEnter(),
      leave: () => {
        setState(TreeStates.Hidden)
        parentNesting.current.unregister(id)
        return events.current.afterLeave()
      },
      idle: () => {},
    })
  })

  useTransition({
    container,
    classes,
    direction: transitionDirection,
    onStart: useLatestValue((direction) => {
      // TODO: Before & After events should be in a different order
      nesting.current.prepare(
        () => beforeEvent(direction),
        () => afterEvent(direction)
      )
      nesting.current.start(direction)
    }),
    onStop: useLatestValue((direction) => {
      nesting.current.stop(direction)
    }),
    onCancel: useLatestValue((direction) => {
      nesting.current.cancel(direction)
    }),
  })

  useEffect(() => {
    if (!skip) return

    if (strategy === RenderStrategy.Hidden) {
      prevShow.current = null
    } else {
      prevShow.current = show
    }
  }, [show, skip, state])

  let theirProps = rest
  let ourProps = { ref: transitionRef }

  return (
    <NestingContext.Provider value={nesting}>
      <OpenClosedProvider
        value={match(state, {
          [TreeStates.Visible]: State.Open,
          [TreeStates.Hidden]: State.Closed,
        })}
      >
        {render({
          ourProps,
          theirProps,
          defaultTag: DEFAULT_TRANSITION_CHILD_TAG,
          features: TransitionChildRenderFeatures,
          visible: state === TreeStates.Visible,
          name: 'Transition.Child',
        })}
      </OpenClosedProvider>
    </NestingContext.Provider>
  )
})

let TransitionRoot = forwardRefWithAs(function Transition<
  TTag extends ElementType = typeof DEFAULT_TRANSITION_CHILD_TAG
>(props: TransitionChildProps<TTag> & { show?: boolean; appear?: boolean }, ref: Ref<HTMLElement>) {
  // @ts-expect-error
  let { show, appear = false, unmount, ...theirProps } = props as typeof props
  let internalTransitionRef = useRef<HTMLElement | null>(null)
  let transitionRef = useSyncRefs(internalTransitionRef, ref)

  // The TransitionChild will also call this hook, and we have to make sure that we are ready.
  useServerHandoffComplete()

  let usesOpenClosedState = useOpenClosed()

  if (show === undefined && usesOpenClosedState !== null) {
    show = match(usesOpenClosedState, {
      [State.Open]: true,
      [State.Closed]: false,
    })
  }

  if (![true, false].includes(show as unknown as boolean)) {
    throw new Error('A <Transition /> is used but it is missing a `show={true | false}` prop.')
  }

  let [state, setState] = useState(show ? TreeStates.Visible : TreeStates.Hidden)

  let nestingBag = useNesting(true, undefined, props['data-debug'])

  let [initial, setInitial] = useState(true)

  // Change the `initial` value
  let changes = useRef([show])
  useIsoMorphicEffect(() => {
    // We can skip this effect
    if (initial === false) {
      return
    }

    // Track the changes
    if (changes.current[changes.current.length - 1] !== show) {
      changes.current.push(show)
      setInitial(false)
    }
  }, [changes, show])

  let transitionBag = useMemo<TransitionContextValues>(
    () => ({ show: show as boolean, appear, initial }),
    [show, appear, initial]
  )

  useEffect(() => {
    if (show) {
      setState(TreeStates.Visible)
    } else if (!hasChildren(nestingBag.current)) {
      setState(TreeStates.Hidden)
    } else {
      let node = internalTransitionRef.current
      if (!node) return
      let rect = node.getBoundingClientRect()

      if (rect.x === 0 && rect.y === 0 && rect.width === 0 && rect.height === 0) {
        // The node is completely hidden, let's hide it
        setState(TreeStates.Hidden)
      }
    }
  }, [show, nestingBag])

  let sharedProps = { unmount }

  return (
    <NestingContext.Provider value={nestingBag}>
      <TransitionContext.Provider value={transitionBag}>
        {render({
          ourProps: {
            ...sharedProps,
            as: Fragment,
            children: <TransitionChild ref={transitionRef} {...sharedProps} {...theirProps} />,
          },
          theirProps: {},
          defaultTag: Fragment,
          features: TransitionChildRenderFeatures,
          visible: state === TreeStates.Visible,
          name: 'Transition',
        })}
      </TransitionContext.Provider>
    </NestingContext.Provider>
  )
})

let Child = forwardRefWithAs(function Child<
  TTag extends ElementType = typeof DEFAULT_TRANSITION_CHILD_TAG
>(props: TransitionChildProps<TTag>, ref: MutableRefObject<HTMLElement>) {
  let hasTransitionContext = useContext(TransitionContext) !== null
  let hasOpenClosedContext = useOpenClosed() !== null

  return (
    <>
      {!hasTransitionContext && hasOpenClosedContext ? (
        <TransitionRoot ref={ref} {...props} />
      ) : (
        <TransitionChild ref={ref} {...props} />
      )}
    </>
  )
})

export let Transition = Object.assign(TransitionRoot, { Child, Root: TransitionRoot })<|MERGE_RESOLUTION|>--- conflicted
+++ resolved
@@ -132,7 +132,6 @@
   id?: string
 ): MutableRefObject<NestingContextValues> {
   type TransitionAction = () => void
-
   let transitionableChildren = useRef<NestingContextValues['children']['current']>([])
 
   let onStartCallback = useRef<TransitionAction>()
@@ -284,14 +283,10 @@
 
   let { show, appear, initial } = useTransitionContext()
 
-<<<<<<< HEAD
+  let [state, setState] = useState(show ? TreeStates.Visible : TreeStates.Hidden)
+
   let parentNesting = useParentNesting()
   let nesting = useNesting(false, parentNesting, props['data-debug'])
-=======
-  let [state, setState] = useState(show ? TreeStates.Visible : TreeStates.Hidden)
-
-  let { register, unregister } = useParentNesting()
->>>>>>> 486ac807
   let prevShow = useRef<boolean | null>(null)
 
   let id = useId()
@@ -346,6 +341,8 @@
     if (prevShow.current === show) return 'idle'
     return show ? 'enter' : 'leave'
   })() as TransitionDirection
+
+  let transitioning = useRef(false)
 
   let beforeEvent = useEvent((direction: TransitionDirection) => {
     return match(direction, {
